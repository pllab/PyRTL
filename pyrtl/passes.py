--- conflicted
+++ resolved
@@ -305,60 +305,6 @@
     block_out.legal_ops = set('~&|^nrwcsm@')
     wirevector_map = {}  # map from (vector,index) -> new_wire
 
-<<<<<<< HEAD
-    former_working_block = working_block()
-    set_working_block(block_in)
-
-    # First, replace advanced operators with simpler ones
-    for op, fun in [
-            ('*', _basic_mult),
-            ('+', _basic_add),
-            ('-', _basic_sub),
-            ('x', _basic_select),
-            ('=', _basic_eq),
-            ('<', _basic_lt),
-            ('>', _basic_gt)]:
-        net_transform(_replace_op(op, fun), block_in)
-
-    # Next, create all of the new wires for the new block
-    # from the original wires and store them in the wirevector_map
-    # for reference.
-    for wirevector in block_in.wirevector_subset():
-        for i in range(len(wirevector)):
-            new_name = '_'.join((wirevector.name, 'synth', str(i)))
-            if isinstance(wirevector, Const):
-                new_val = (wirevector.val >> i) & 0x1
-                new_wirevector = Const(bitwidth=1, val=new_val, block=block_out)
-            elif isinstance(wirevector, (Input, Output)):
-                new_wirevector = WireVector(name="tmp_" + new_name, bitwidth=1, block=block_out)
-            else:
-                new_wirevector = wirevector.__class__(name=new_name, bitwidth=1, block=block_out)
-            wirevector_map[(wirevector, i)] = new_wirevector
-
-    # Now connect up the inputs and outputs to maintain the interface
-    for wirevector in block_in.wirevector_subset(Input):
-        input_vector = Input(
-            name=wirevector.name,
-            bitwidth=len(wirevector),
-            block=block_out)
-        for i in range(len(wirevector)):
-            wirevector_map[(wirevector, i)] <<= input_vector[i]
-    for wirevector in block_in.wirevector_subset(Output):
-        output_vector = Output(
-            name=wirevector.name,
-            bitwidth=len(wirevector),
-            block=block_out)
-        # the "reversed" is needed because most significant bit comes first in concat
-        output_bits = [wirevector_map[(wirevector, i)]
-                       for i in range(len(output_vector))]
-        output_vector <<= concat_list(output_bits)
-
-    # Now that we have all the wires built and mapped, walk all the blocks
-    # and map the logic to the equivalent set of primitives in the system
-    out_mems = block_out.mem_map  # dictionary: PreSynth Map -> PostSynth Map
-    for net in block_in.logic:
-        _decompose(net, wirevector_map, out_mems, block_out)
-=======
     with set_working_block(block_out, no_sanity_check=True):
         # First, replace advanced operators with simpler ones
         for op, fun in [
@@ -376,32 +322,29 @@
         # for reference.
         for wirevector in block_in.wirevector_subset():
             for i in range(len(wirevector)):
-                new_name = '_'.join((wirevector.name, 'synth', str(i), str(uid)))
-                uid += 1
+                new_name = '_'.join((wirevector.name, 'synth', str(i)))
                 if isinstance(wirevector, Const):
                     new_val = (wirevector.val >> i) & 0x1
-                    new_wirevector = Const(bitwidth=1, val=new_val)
+                    new_wirevector = Const(bitwidth=1, val=new_val, block=block_out)
                 elif isinstance(wirevector, (Input, Output)):
-                    new_wirevector = WireVector(name="tmp_" + new_name, bitwidth=1)
+                    new_wirevector = WireVector(name="tmp_" + new_name, bitwidth=1, block=block_out)
                 else:
-                    new_wirevector = wirevector.__class__(name=new_name, bitwidth=1)
+                    new_wirevector = wirevector.__class__(name=new_name, bitwidth=1, block=block_out)
                 wirevector_map[(wirevector, i)] = new_wirevector
 
         # Now connect up the inputs and outputs to maintain the interface
         for wirevector in block_in.wirevector_subset(Input):
             input_vector = Input(
-                name=rev_io_map[wirevector].name,
+                name=wirevector.name,
                 bitwidth=len(wirevector),
                 block=block_out)
-            io_map[rev_io_map[wirevector]] = input_vector
             for i in range(len(wirevector)):
                 wirevector_map[(wirevector, i)] <<= input_vector[i]
         for wirevector in block_in.wirevector_subset(Output):
             output_vector = Output(
-                name=rev_io_map[wirevector].name,
+                name=wirevector.name,
                 bitwidth=len(wirevector),
                 block=block_out)
-            io_map[rev_io_map[wirevector]] = output_vector
             # the "reversed" is needed because most significant bit comes first in concat
             output_bits = [wirevector_map[(wirevector, i)]
                            for i in range(len(output_vector))]
@@ -412,7 +355,6 @@
         out_mems = block_out.mem_map  # dictionary: PreSynth Map -> PostSynth Map
         for net in block_in.logic:
             _decompose(net, wirevector_map, out_mems, block_out)
->>>>>>> bd8ccf74
 
     if update_working_block:
         set_working_block(block_out, no_sanity_check=True)
