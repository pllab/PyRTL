--- conflicted
+++ resolved
@@ -95,12 +95,8 @@
     #test_localsregs()
     #test_table_heap()
     #test_decode()
-<<<<<<< HEAD
-=======
-    buildAll()
-    #pyrt.working_block().output_to_trivialgraph(sys.open('testout','w'), block)
-    #test_decode()
->>>>>>> f3423f00
+
+    #buildAll()
     outputverilog()
 
     #pyrtl.working_block().output_to_trivialgraph(sys.open('testout','w'), block)
